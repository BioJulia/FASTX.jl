--- conflicted
+++ resolved
@@ -42,14 +42,8 @@
     return Index(names, lengths, offsets, linebases, linewidths)
 end
 
-<<<<<<< HEAD
 function Base.getindex(index::Index, name::AbstractString)
     i = get(index.names, convert(String, name), nothing)
-=======
-# Set the reading position of `input` to the starting position of the record `name`.
-function seekrecord(input::IO, index::Index, name::AbstractString)
-    i = findfirst(isequal(name), index.names)
->>>>>>> d5b23c10
     if i === nothing
         throw(ArgumentError("sequence \"$(name)\" is not in the index"))
     elseif i == 1
@@ -66,7 +60,6 @@
         len = cld(prev_len, prev_linebase) * newline_len + prev_len
         offset = prev_offset + len
     end
-<<<<<<< HEAD
     return i
 end
 
@@ -90,8 +83,6 @@
         len = cld(prev_len, prev_linebase) * newline_len + prev_len
         offset = prev_offset + len
     end
-=======
->>>>>>> d5b23c10
     seek(input, offset)
     return nothing
 end